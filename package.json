{
  "author": "James R. Carr <james.r.carr@gmail.com> (http://blog.james-carr.org)",
  "name": "mongoosastic",
  "description": "A mongoose plugin that indexes models into elastic search",
<<<<<<< HEAD
  "version": "3.1.1",
=======
  "version": "3.1.2",
>>>>>>> 0b87c104
  "tags": [
    "mongodb",
    "elasticsearch",
    "elastic search",
    "mongoose",
    "full text search"
  ],
  "repository": {
    "type": "git",
    "url": "git://github.com/mongoosastic/mongoosastic"
  },
  "main": "lib/mongoosastic.js",
  "dependencies": {
    "elasticsearch": "^4.0.x",
    "nop": "^1.0.0"
  },
  "peerDependencies": {
    "mongoose": "^4.x"
  },
  "devDependencies": {
    "async": "^1.0.0",
    "gulp": "^3.8.11",
    "gulp-jscs": "^1.4.0",
    "gulp-jshint": "^1.9.4",
    "gulp-mocha": "^2.0.0",
    "jscs": "^1.12.0",
    "jshint-stylish": "^2.0.0",
    "mocha": "^2.2.x",
    "mongoose": "^4.x",
    "should": "^6.0.3"
  },
  "engines": {
    "node": ">= 0.8.0"
  },
  "scripts": {
    "test": "gulp"
  }
}<|MERGE_RESOLUTION|>--- conflicted
+++ resolved
@@ -2,11 +2,7 @@
   "author": "James R. Carr <james.r.carr@gmail.com> (http://blog.james-carr.org)",
   "name": "mongoosastic",
   "description": "A mongoose plugin that indexes models into elastic search",
-<<<<<<< HEAD
-  "version": "3.1.1",
-=======
   "version": "3.1.2",
->>>>>>> 0b87c104
   "tags": [
     "mongodb",
     "elasticsearch",
