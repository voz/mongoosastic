--- conflicted
+++ resolved
@@ -5,17 +5,9 @@
   var indexedFields = getIndexedFields(schema)
     , indexName = options && options.index
     , typeName  = options && options.type
-<<<<<<< HEAD
-    , alwaysHydrate = options && options.hydrate;
-  
-  /**
-   * Delete from index on removal.
-   */
-=======
     , alwaysHydrate = options && options.hydrate
     , _mapping = null;
 
->>>>>>> bf92615e
   schema.post('remove', function(){
     deleteByMongoId(esClient, this, indexName,typeName, 3);
   });
