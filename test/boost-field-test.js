--- conflicted
+++ resolved
@@ -30,15 +30,12 @@
   it('should create a mapping with boost field added', function(done){
     BlogPost.createMapping(function(err, mapping){
       esClient.getMapping('blogposts', 'blogpost', function(err, mapping){
-<<<<<<< HEAD
-        var props = mapping.blogposts.mappings.blogpost.properties;
-=======
+
         /* elasticsearch 1.0 & 0.9 support */
-        var props = 
-          mapping.blogpost != undefined ?
-            mapping.blogpost.properties: /* ES 0.9.11 */
-            mapping.blogposts.mappings.blogpost.properties; /* ES 1.0.0 */
->>>>>>> 44e1ce14
+        var props = mapping.blogpost != undefined ?
+                    mapping.blogpost.properties   : /* ES 0.9.11 */
+                    mapping.blogposts.mappings.blogpost.properties; /* ES 1.0.0 */
+
         props.title.type.should.eql('string');
         props.title.boost.should.eql(2.0);
         done();
